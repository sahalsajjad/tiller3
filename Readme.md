# Welcome to Tiller 3 - this is work in progress
<<<<<<< HEAD
Go to the [design document draft](./docs/Design.md) 
=======
Go to the [design document draft](./docs/Design.md)
 
 
[![codecov](https://codecov.io/gh/freight-hub/tiller3/branch/master/graph/badge.svg)](https://codecov.io/gh/freight-hub/tiller3)
<a href="https://codecov.io/gh/freight-hub/tiller3">
  <img src="https://codecov.io/gh/freight-hub/tiller3/branch/master/graph/badge.svg" alt="Codecov" />
</a>

## Sample Data API
http://swapi.co/
>>>>>>> b78ab19b
<|MERGE_RESOLUTION|>--- conflicted
+++ resolved
@@ -1,7 +1,4 @@
 # Welcome to Tiller 3 - this is work in progress
-<<<<<<< HEAD
-Go to the [design document draft](./docs/Design.md) 
-=======
 Go to the [design document draft](./docs/Design.md)
  
  
@@ -9,7 +6,3 @@
 <a href="https://codecov.io/gh/freight-hub/tiller3">
   <img src="https://codecov.io/gh/freight-hub/tiller3/branch/master/graph/badge.svg" alt="Codecov" />
 </a>
-
-## Sample Data API
-http://swapi.co/
->>>>>>> b78ab19b
